using Documenter, DiffOpt

makedocs(;
    modules=[DiffOpt],
    doctest = false,
    clean = true,
    format=Documenter.HTML(
        prettyurls = get(ENV, "CI", nothing) == "true",
        mathengine = Documenter.MathJax(),
    ),
    pages=[
        "Home" => "index.md",
        "Introduction" => "intro.md",
        "Manual" => "manual.md",
        "Usage" => "usage.md",
        "Reference" => "reference.md",
        "Examples" => [
            "Solving conic with PSD and SOC constraints" => "solve-conic-1.md",
            "Differentiating a simple QP by hand" => "matrix-inversion-manual.md",
<<<<<<< HEAD
            "Sensitivity Analysis" => [
                "SVM" => "sensitivity-analysis-svm.md",
                "Ridge Regression" => "sensitivity-analysis-ridge.md",
            ],
            "Hyper-parameter optimization" => "autotuning-ridge.md",
            "Custom Neural Network Layers" => [
                "ReLU Layer" => "custom-relu.md",
                "SVM as a Layer" => "custom-svm.md",
            ],
        ]
=======
            "Sensitivity Analysis SVM" => "sensitivity-analysis-svm.md",
            "ChainRules integration" => "chainrules_unit.md",
        ],
>>>>>>> 6a745015
    ],
    strict = true,  # See https://github.com/JuliaOpt/JuMP.jl/issues/1576
    repo="https://github.com/jump-dev/DiffOpt.jl",
    sitename="DiffOpt.jl",
    authors="JuMP Community",
)

deploydocs(
    repo   = "github.com/jump-dev/DiffOpt.jl.git",
    push_preview = true,
)<|MERGE_RESOLUTION|>--- conflicted
+++ resolved
@@ -17,7 +17,6 @@
         "Examples" => [
             "Solving conic with PSD and SOC constraints" => "solve-conic-1.md",
             "Differentiating a simple QP by hand" => "matrix-inversion-manual.md",
-<<<<<<< HEAD
             "Sensitivity Analysis" => [
                 "SVM" => "sensitivity-analysis-svm.md",
                 "Ridge Regression" => "sensitivity-analysis-ridge.md",
@@ -28,11 +27,6 @@
                 "SVM as a Layer" => "custom-svm.md",
             ],
         ]
-=======
-            "Sensitivity Analysis SVM" => "sensitivity-analysis-svm.md",
-            "ChainRules integration" => "chainrules_unit.md",
-        ],
->>>>>>> 6a745015
     ],
     strict = true,  # See https://github.com/JuliaOpt/JuMP.jl/issues/1576
     repo="https://github.com/jump-dev/DiffOpt.jl",
