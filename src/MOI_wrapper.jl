--- conflicted
+++ resolved
@@ -569,9 +569,6 @@
 _allocate_rows(conic_form, ::Flattened{T}) where {T} = Vector{T}(undef, length(conic_form.b))
 
 """
-<<<<<<< HEAD
-    backward_conic(model::Optimizer, dA::Array{Float64,2}, db::Array{Float64}, dc::Array{Float64})
-=======
     map_rows(f::Function, model, conic_form::MatOI.GeometricConicForm, index_map::MOIU.IndexMap, map_mode::Union{Nested{T}, Flattened{T}})
 
 Given a `model`, its `conic_form`, the `index_map` from the indices of `model`
@@ -599,7 +596,7 @@
 
 """
     backward_conic!(model::Optimizer, dA::Matrix{Float64}, db::Vector{Float64}, dc::Vector{Float64})
->>>>>>> 0a8781e5
+
 
 Method to differentiate optimal solution `x`, `y`, `s` given perturbations related to
 conic program parameters `A`, `b`, `c`. This is similar to [`backward_quad`](@ref) method
