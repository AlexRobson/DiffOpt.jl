--- conflicted
+++ resolved
@@ -485,38 +485,6 @@
     MOI.modify(model.optimizer, ci, chg)
 end
 
-<<<<<<< HEAD
-# The ordering of CONES matches SCS
-const CONES = Dict(
-    MOI.Zeros => 1,
-    MOI.Nonnegatives => 2,
-    MOI.SecondOrderCone => 3,
-    MOI.PositiveSemidefiniteConeTriangle => 4,
-    MOI.ExponentialCone => 5,
-    MOI.DualExponentialCone => 6
-)
-
-cons_offset(cone::MOI.Zeros) = cone.dimension
-cons_offset(cone::MOI.Nonnegatives) = cone.dimension
-cons_offset(cone::MOI.SecondOrderCone) = cone.dimension
-cons_offset(cone::MOI.PositiveSemidefiniteConeTriangle) = Int64((cone.side_dimension*(cone.side_dimension+1))/2)
-
-function restructure_arrays(_s::Array{Float64}, _y::Array{Float64}, cones::Array{<: MOI.AbstractVectorSet})
-    i=0
-    s = Array{Float64}[]
-    y = Array{Float64}[]
-    for cone in cones
-        offset = cons_offset(cone)
-        push!(s, _s[i.+(1:offset)])
-        push!(y, _y[i.+(1:offset)])
-        i += offset
-    end
-    return s, y
-end
-
-=======
-#  find projections
->>>>>>> a359be19
 """
     π(cones::Array{<: MOI.AbstractVectorSet}, v::Vector{Vector{Float64}})
 
@@ -545,41 +513,6 @@
 """
 function backward_conic!(model::Optimizer, dA::Array{Float64,2}, db::Array{Float64}, dc::Array{Float64})
     if MOI.get(model, MOI.TerminationStatus()) in [MOI.LOCALLY_SOLVED, MOI.OPTIMAL]
-<<<<<<< HEAD
-        @assert MOI.get(model.optimizer, MOI.SolverName()) == "SCS"
-        # MOIU.load_variables(model.optimizer.model.optimizer, MOI.get(model, MOI.NumberOfVariables()))
-
-        CONES_OFFSET = Dict(
-            MOI.Zeros => 0,
-            MOI.Nonnegatives => 0,
-            MOI.SecondOrderCone => 0,
-            MOI.PositiveSemidefiniteConeTriangle => 0,
-            MOI.ExponentialCone => 0,
-            MOI.DualExponentialCone => 0
-        )
-
-        for con in model.con_idx
-            func = MOI.get(model.optimizer, MOI.ConstraintFunction(), con)
-            set = MOI.get(model.optimizer, MOI.ConstraintSet(), con)
-            F = typeof(func)
-            S = typeof(set)
-            MOIU.load_constraint(model.optimizer.model.optimizer, CI{F, S}(CONES_OFFSET[S]), func, set)
-            CONES_OFFSET[S] += cons_offset(set)
-        end
-
-        # now SCS data should be allocated
-        A = sparse(
-            model.optimizer.model.optimizer.data.I,
-            model.optimizer.model.optimizer.data.J,
-            model.optimizer.model.optimizer.data.V
-        )
-        b = model.optimizer.model.optimizer.data.b
-
-        # extract `c`
-        obj = MOI.get(model, MOI.ObjectiveFunction{MOI.ScalarAffineFunction{Float64}}())
-        MOIU.load(model.optimizer.model.optimizer, MOI.ObjectiveFunction{MOI.ScalarAffineFunction{Float64}}(), obj)
-        c = model.optimizer.model.optimizer.data.c
-=======
         # fetch matrices from MatrixOptInterface
         conic_form = MatOI.get_conic_form(Float64, model.optimizer, model.con_idx)
 
@@ -587,29 +520,15 @@
         A = CSRToCSC(A)
         b = conic_form.b
         c = conic_form.c
->>>>>>> a359be19
 
         # programs in tests were cross-checked against `diffcp`, which follows SCS format
         # hence, some arrays saved during `MOI.optimize!` are not same across all optimizers
         # specifically there's an extra preprocessing step for `PositiveSemidefiniteConeTriangle` constraint for SCS/Mosek
-        
+
         # get x,y,s
         x = model.primal_optimal
-<<<<<<< HEAD
-        s = model.optimizer.model.optimizer.sol.slack
-        y = model.dual_solution
-
-        # reorder constraints
-        cis = sort(
-            model.con_idx,
-            by = x->CONES[typeof(MOI.get(model, MOI.ConstraintSet(), x))]
-        )
-        # restructure slack variables `s` and dual variables `y` according to constraint sizes
-        s, y = restructure_arrays(s, y, MOI.get(model, MOI.ConstraintSet(), cis))
-=======
         s = MOI.get(model, MOI.ConstraintPrimal(), model.con_idx)
         y = model.dual_optimal
->>>>>>> a359be19
 
         # pre-compute quantities for the derivative
         m = A.m
