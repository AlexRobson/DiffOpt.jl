"""
Constructs a Differentiable Optimizer model from a MOI Optimizer.
Supports `forward` and `backward` methods for solving and differentiating the model respectectively.

## Note
Currently supports differentiating linear and quadratic programs only.
"""

const VI = MOI.VariableIndex
const CI = MOI.ConstraintIndex

const SUPPORTED_OBJECTIVES = Union{
    MOI.SingleVariable,
    MOI.ScalarAffineFunction{Float64},
    MOI.ScalarQuadraticFunction{Float64}
}

const SUPPORTED_SCALAR_SETS = Union{
    MOI.GreaterThan{Float64},
    MOI.LessThan{Float64},
    MOI.EqualTo{Float64},
    MOI.Interval{Float64}
}

const SUPPORTED_SCALAR_FUNCTIONS = Union{
    MOI.SingleVariable,
    MOI.ScalarAffineFunction{Float64}
}

const SUPPORTED_VECTOR_FUNCTIONS = Union{
    MOI.VectorOfVariables,
    MOI.VectorAffineFunction{Float64},
}

const SUPPORTED_VECTOR_SETS = Union{
    MOI.Zeros,
    MOI.Nonpositives,
    MOI.Nonnegatives,
    MOI.SecondOrderCone,
    MOI.PositiveSemidefiniteConeTriangle,
}

"""
    diff_optimizer(optimizer_constructor)::Optimizer

Creates a `DiffOpt.Optimizer`, which is an MOI layer with an internal optimizer
and other utility methods. Results (primal, dual and slack values) are obtained
by querying the internal optimizer instantiated using the
`optimizer_constructor`. These values are required for find jacobians with respect to problem data.

One define a differentiable model by using any solver of choice. Example:

```julia
julia> using DiffOpt, GLPK

julia> model = diff_optimizer(GLPK.Optimizer)
julia> model.add_variable(x)
julia> model.add_constraint(...)

julia> backward!(model)  # for convex quadratic models

julia> backward!(model)  # for convex conic models
```
"""
function diff_optimizer(optimizer_constructor)::Optimizer
    return Optimizer(MOI.instantiate(optimizer_constructor, with_bridge_type=Float64))
end


mutable struct Optimizer{OT <: MOI.ModelLike} <: MOI.AbstractOptimizer
    optimizer::OT
    primal_optimal::Vector{Float64}  # solution
    var_idx::Vector{VI}
<<<<<<< HEAD
    con_idx::Vector{CI}
    gradient_cache::NamedTuple
=======
>>>>>>> 0a8781e5

    function Optimizer(optimizer_constructor::OT) where {OT <: MOI.ModelLike}
        new{OT}(
            optimizer_constructor,
            zeros(0),
            Vector{VI}(),
<<<<<<< HEAD
            Vector{CI}(),
            NamedTuple(),
=======
>>>>>>> 0a8781e5
        )
    end
end


function MOI.add_variable(model::Optimizer)
    model.gradient_cache = NamedTuple()
    vi = MOI.add_variable(model.optimizer)
    push!(model.var_idx, vi)
    return vi
end


function MOI.add_variables(model::Optimizer, N::Int)
    model.gradient_cache = NamedTuple()
    return VI[MOI.add_variable(model) for i in 1:N]
end

function MOI.add_constraint(model::Optimizer, f::SUPPORTED_SCALAR_FUNCTIONS, s::SUPPORTED_SCALAR_SETS)
<<<<<<< HEAD
    model.gradient_cache = NamedTuple()
    ci = MOI.add_constraint(model.optimizer, f, s)
    push!(model.con_idx, ci)
    return ci
end

function MOI.add_constraint(model::Optimizer, vf::SUPPORTED_VECTOR_FUNCTIONS, s::SUPPORTED_VECTOR_SETS)
    model.gradient_cache = NamedTuple()
    ci = MOI.add_constraint(model.optimizer, vf, s)
    push!(model.con_idx, ci)   # adding it as a whole here; need to define a method to extract matrices
    return ci
=======
    return MOI.add_constraint(model.optimizer, f, s)
end

function MOI.add_constraint(model::Optimizer, vf::SUPPORTED_VECTOR_FUNCTIONS, s::SUPPORTED_VECTOR_SETS)
    return MOI.add_constraint(model.optimizer, vf, s)
>>>>>>> 0a8781e5
end

function MOI.add_constraints(model::Optimizer, f::AbstractVector{F}, s::AbstractVector{S}) where {F<:SUPPORTED_SCALAR_FUNCTIONS, S <: SUPPORTED_SCALAR_SETS}
    model.gradient_cache = NamedTuple()
    return CI{F, S}[MOI.add_constraint(model, f[i], s[i]) for i in eachindex(f)]
end


function MOI.set(model::Optimizer, attr::MOI.ObjectiveFunction{<: SUPPORTED_OBJECTIVES}, f::SUPPORTED_OBJECTIVES)
    model.gradient_cache = NamedTuple()
    MOI.set(model.optimizer, attr, f)
end

function MOI.set(model::Optimizer, attr::MOI.ObjectiveSense, sense::MOI.OptimizationSense)
    model.gradient_cache = NamedTuple()
    return MOI.set(model.optimizer, attr, sense)
end

function MOI.get(model::Optimizer, attr::MOI.AbstractModelAttribute)
    return MOI.get(model.optimizer, attr)
end


function MOI.get(model::Optimizer, attr::MOI.ListOfConstraintIndices{F, S}) where {F<:SUPPORTED_SCALAR_FUNCTIONS, S<:SUPPORTED_SCALAR_SETS}
    return MOI.get(model.optimizer, attr)
end

function MOI.get(model::Optimizer, attr::MOI.ConstraintSet, ci::CI{F, S}) where {F<:SUPPORTED_SCALAR_FUNCTIONS, S<:SUPPORTED_SCALAR_SETS}
    return MOI.get(model.optimizer, attr, ci)
end

function MOI.set(model::Optimizer, attr::MOI.ConstraintSet, ci::CI{F, S}, s::S) where {F<:SUPPORTED_SCALAR_FUNCTIONS, S<:SUPPORTED_SCALAR_SETS}
    model.gradient_cache = NamedTuple()
    return MOI.set(model.optimizer, attr, ci, s)
end

function MOI.get(model::Optimizer, attr::MOI.ConstraintFunction, ci::CI{F, S}) where {F<:SUPPORTED_SCALAR_FUNCTIONS, S<:SUPPORTED_SCALAR_SETS}
    return MOI.get(model.optimizer, attr, ci)
end

function MOI.set(model::Optimizer, attr::MOI.ConstraintFunction, ci::CI{F, S}, f::F) where {F<:SUPPORTED_SCALAR_FUNCTIONS, S<:SUPPORTED_SCALAR_SETS}
    model.gradient_cache = NamedTuple()
    return MOI.set(model.optimizer, attr, ci, f)
end

function MOI.get(model::Optimizer, attr::MOI.ListOfConstraintIndices{F, S}) where {F<:SUPPORTED_VECTOR_FUNCTIONS, S<:SUPPORTED_VECTOR_SETS}
    return MOI.get(model.optimizer, attr)
end

function MOI.get(model::Optimizer, attr::MOI.ConstraintSet, ci::CI{F, S}) where {F<:SUPPORTED_VECTOR_FUNCTIONS, S<:SUPPORTED_VECTOR_SETS}
    return MOI.get(model.optimizer, attr, ci)
end

function MOI.set(model::Optimizer, attr::MOI.ConstraintSet, ci::CI{F, S}, s::S) where {F<:SUPPORTED_VECTOR_FUNCTIONS, S<:SUPPORTED_VECTOR_SETS}
    model.gradient_cache = NamedTuple()
    return MOI.set(model.optimizer, attr, ci, s)
end

function MOI.get(model::Optimizer, attr::MOI.ConstraintFunction, ci::CI{F, S}) where {F<:SUPPORTED_VECTOR_FUNCTIONS, S<:SUPPORTED_VECTOR_SETS}
    return MOI.get(model.optimizer, attr, ci)
end

function MOI.set(model::Optimizer, attr::MOI.ConstraintFunction, ci::CI{F, S}, f::F) where {F<:SUPPORTED_VECTOR_FUNCTIONS, S<:SUPPORTED_VECTOR_SETS}
    model.gradient_cache = NamedTuple()
    return MOI.set(model.optimizer, attr, ci, f)
end

function MOI.optimize!(model::Optimizer)
    model.gradient_cache = NamedTuple()
    MOI.optimize!(model.optimizer)

    # do not fail. interferes with MOI.Tests.linear12test
    if !in(MOI.get(model.optimizer, MOI.TerminationStatus()),  (MOI.LOCALLY_SOLVED, MOI.OPTIMAL))
        @warn "problem status: $(MOI.get(model.optimizer, MOI.TerminationStatus()))"
        return
    end
    # save the solution
    model.primal_optimal = MOI.get(model.optimizer, MOI.VariablePrimal(), model.var_idx)
    return
end


# """
#     Method to differentiate and obtain gradients/jacobians
#     of z, λ, ν  with respect to the parameters specified in
#     in argument
# """
# function backward(params)
#     grads = []
#     LHS = create_LHS_matrix(z, λ, Q, G, h, A)

#     # compute the jacobian of (z, λ, ν) with respect to each
#     # of the parameters recieved in the method argument
#     # for instance, to get the jacobians w.r.t vector `b`
#     # substitute db = I and set all other differential terms
#     # in the right hand side to zero. For more info refer
#     # equation (6) of https://arxiv.org/pdf/1703.00443.pdf
#     for param in params
#         if param == "Q"
#             RHS = create_RHS_matrix(z, ones(nz, nz), zeros(nz, 1),
#                                     λ, zeros(nineq, nz), zeros(nineq,1),
#                                     ν, zeros(neq, nz), zeros(neq, 1))
#             push!(grads, LHS \ RHS)
#         elseif param == "q"
#             RHS = create_RHS_matrix(z, zeros(nz, nz), ones(nz, 1),
#                                     λ, zeros(nineq, nz), zeros(nineq,1),
#                                     ν, zeros(neq, nz), zeros(neq, 1))
#             push!(grads, LHS \ RHS)
#         elseif param == "G"
#             RHS = create_RHS_matrix(z, zeros(nz, nz), zeros(nz, 1),
#                                     λ, ones(nineq, nz), zeros(nineq,1),
#                                     ν, zeros(neq, nz), zeros(neq, 1))
#             push!(grads, LHS \ RHS)
#         elseif param == "h"
#             RHS = create_RHS_matrix(z, zeros(nz, nz), zeros(nz, 1),
#                                     λ, zeros(nineq, nz), ones(nineq,1),
#                                     ν, zeros(neq, nz), zeros(neq, 1))
#             push!(grads, LHS \ RHS)
#         elseif param == "A"
#             RHS = create_RHS_matrix(z, zeros(nz, nz), zeros(nz, 1),
#                                     λ, zeros(nineq, nz), zeros(nineq,1),
#                                     ν, ones(neq, nz), zeros(neq, 1))
#             push!(grads, LHS \ RHS)
#         elseif param == "b"
#             RHS = create_RHS_matrix(z, zeros(nz, nz), zeros(nz, 1),
#                                     λ, zeros(nineq, nz), zeros(nineq,1),
#                                     ν, zeros(neq, nz), ones(neq, 1))
#             push!(grads, LHS \ RHS)
#         else
#             push!(grads, [])
#         end
#     end
#     return grads
# end

"""
    backward!(model::Optimizer, params::Array{String}, dl_dz::Array{Float64})

Method to differentiate optimal solution `z` and return
product of jacobian matrices (`dz / dQ`, `dz / dq`, etc) with
the backward pass vector `dl / dz`

The method computes the product of
1. jacobian of problem solution `z*` with respect to
    problem parameters `params` recieved as method arguments
2. a backward pass vector `dl / dz`, where `l` can be a loss function

Note that this method *does not returns* the actual jacobians.

For more info refer eqn(7) and eqn(8) of https://arxiv.org/pdf/1703.00443.pdf
"""
function backward!(model::Optimizer, params::Vector{String}, dl_dz::Vector{Float64})
    z = model.primal_optimal
<<<<<<< HEAD
    if !isempty(model.gradient_cache)
        (Q, q, G, h, A, b, nz, var_idx, nineq, ineq_con_idx, neq, eq_con_idx) = model.gradient_cache.problem_data
        λ = model.gradient_cache.inequality_duals
        ν = model.gradient_cache.equality_duals
        LHS = model.gradient_cache.lhs

    else # full computation
        Q, q, G, h, A, b, nz, var_idx, nineq, ineq_con_idx, neq, eq_con_idx = get_problem_data(model.optimizer)

        # separate λ, ν
        λ = filter(con -> !is_equality(MOI.get(model.optimizer, MOI.ConstraintSet(), con)), model.con_idx)
        ν = filter(con -> is_equality(MOI.get(model.optimizer, MOI.ConstraintSet(), con)), model.con_idx)

        λ = [MOI.get(model.optimizer, MOI.ConstraintDual(), con) for con in λ]
        ν = [MOI.get(model.optimizer, MOI.ConstraintDual(), con) for con in ν]

        LHS = create_LHS_matrix(z, λ, Q, G, h, A)
        model.gradient_cache = (
            problem_data = (Q, q, G, h, A, b, nz, var_idx, nineq, ineq_con_idx, neq, eq_con_idx),
            inequality_duals = λ,
            equality_duals = ν,
            lhs = LHS,
        )
    end
    
=======

    λ = [MOI.get(model.optimizer, MOI.ConstraintDual(), con) for con in ineq_con_idx]
    ν = [MOI.get(model.optimizer, MOI.ConstraintDual(), con) for con in eq_con_idx]

    grads = []
    LHS = create_LHS_matrix(z, λ, Q, G, h, A)
>>>>>>> 0a8781e5
    RHS = [dl_dz; zeros(neq+nineq)]
    partial_grads = -(LHS \ RHS)
    dz = partial_grads[1:nz]

    if nineq > 0
        dλ = partial_grads[nz+1:nz+nineq]
    end
    if neq > 0
        dν = partial_grads[nz+nineq+1:nz+nineq+neq]
    end

    grads = []
    for param in params
        if param == "Q"
            push!(grads, 0.5 * (dz * z' + z * dz'))
        elseif param == "q"
            push!(grads, dz)
        elseif param == "G"
            push!(grads, Diagonal(λ) * dλ * z' - λ * dz')
        elseif param == "h"
            push!(grads, -Diagonal(λ) * dλ)
        elseif param == "A"
            push!(grads, dν * z' - ν * dz')
        elseif param == "b"
            push!(grads, -dν)
        else
            push!(grads, [])
        end
    end
    return grads
end

# `MOI.supports` methods

function MOI.supports(::Optimizer,
    ::MOI.ObjectiveFunction{MOI.ScalarAffineFunction{Float64}})
    return true
end

function MOI.supports(::Optimizer,
    ::MOI.ObjectiveFunction{MOI.ScalarQuadraticFunction{Float64}})
    return true
end

function MOI.supports(::Optimizer, ::MOI.AbstractModelAttribute)
    return true
end

function MOI.supports(::Optimizer, ::MOI.ObjectiveFunction)
    return false
end

function MOI.supports(::Optimizer, ::MOI.ObjectiveFunction{<: SUPPORTED_OBJECTIVES})
    return true
end

MOI.supports_constraint(::Optimizer, ::Type{<: SUPPORTED_SCALAR_FUNCTIONS}, ::Type{<: SUPPORTED_SCALAR_SETS}) = true
MOI.supports_constraint(::Optimizer, ::Type{<: SUPPORTED_VECTOR_FUNCTIONS}, ::Type{<: SUPPORTED_VECTOR_SETS}) = true
MOI.supports(::Optimizer, ::MOI.ConstraintName, ::Type{CI{F, S}}) where {F<:SUPPORTED_SCALAR_FUNCTIONS, S<:SUPPORTED_SCALAR_SETS} = true
MOI.supports(::Optimizer, ::MOI.ConstraintName, ::Type{CI{F, S}}) where {F<:SUPPORTED_VECTOR_FUNCTIONS, S<:SUPPORTED_VECTOR_SETS} = true

MOI.get(model::Optimizer, attr::MOI.SolveTime) = MOI.get(model.optimizer, attr)

function MOI.empty!(model::Optimizer)
    MOI.empty!(model.optimizer)
    empty!(model.primal_optimal)
    empty!(model.var_idx)
<<<<<<< HEAD
    empty!(model.con_idx)
    model.gradient_cache = NamedTuple()
    return
=======
>>>>>>> 0a8781e5
end

function MOI.is_empty(model::Optimizer)
    return MOI.is_empty(model.optimizer) &&
           isempty(model.primal_optimal) &&
<<<<<<< HEAD
           isempty(model.dual_optimal) &&
           isempty(model.var_idx) &&
           isempty(model.con_idx) &&
           isempty(model.gradient_cache)
=======
           isempty(model.var_idx)
>>>>>>> 0a8781e5
end

# now supports name too
MOIU.supports_default_copy_to(model::Optimizer, copy_names::Bool) = true #!copy_names

function MOI.copy_to(model::Optimizer, src::MOI.ModelLike; copy_names = false)
    model.gradient_cache = NamedTuple()
    return MOIU.default_copy_to(model.optimizer, src, copy_names)
end

function MOI.get(model::Optimizer, ::MOI.TerminationStatus)
    return MOI.get(model.optimizer, MOI.TerminationStatus())
end

function MOI.set(model::Optimizer, ::MOI.VariablePrimalStart,
                 vi::VI, value::Float64)
    model.gradient_cache = NamedTuple()
    MOI.set(model.optimizer, MOI.VariablePrimalStart(), vi, value)
end

function MOI.supports(model::Optimizer, ::MOI.VariablePrimalStart,
                      ::Type{MOI.VariableIndex})
    return MOI.supports(model.optimizer, MOI.VariablePrimalStart(), MOI.VariableIndex)
end

function MOI.get(model::Optimizer, attr::MOI.VariablePrimal, vi::VI)
    MOI.check_result_index_bounds(model.optimizer, attr)
    return MOI.get(model.optimizer, attr, vi)
end

function MOI.delete(model::Optimizer, ci::CI{F,S}) where {F <: SUPPORTED_SCALAR_FUNCTIONS, S <: SUPPORTED_SCALAR_SETS}
<<<<<<< HEAD
    model.gradient_cache = NamedTuple()
    filter!(x -> x ≠ ci, model.con_idx)
=======
>>>>>>> 0a8781e5
    MOI.delete(model.optimizer, ci)
end

function MOI.delete(model::Optimizer, ci::CI{F,S}) where {F <: SUPPORTED_VECTOR_FUNCTIONS, S <: SUPPORTED_VECTOR_SETS}
<<<<<<< HEAD
    model.gradient_cache = NamedTuple()
    filter!(x -> x ≠ ci, model.con_idx)
=======
>>>>>>> 0a8781e5
    MOI.delete(model.optimizer, ci)
end

function MOI.get(model::Optimizer, attr::MOI.ConstraintPrimal, ci::CI{F,S}) where {F <: SUPPORTED_SCALAR_FUNCTIONS, S <: SUPPORTED_SCALAR_SETS}
    return MOI.get(model.optimizer, attr, ci)
end

function MOI.get(model::Optimizer, attr::MOI.ConstraintPrimal, ci::CI{F,S}) where {F <: SUPPORTED_VECTOR_FUNCTIONS, S <: SUPPORTED_VECTOR_SETS}
    return MOI.get(model.optimizer, attr, ci)
end

function MOI.is_valid(model::Optimizer, v::VI)
    return v in model.var_idx
end

MOI.is_valid(model::Optimizer, con::CI) = MOI.is_valid(model.optimizer, con)

function MOI.get(model::Optimizer, attr::MOI.ConstraintDual, ci::CI{F,S}) where {F <: SUPPORTED_SCALAR_FUNCTIONS, S <: SUPPORTED_SCALAR_SETS}
    return MOI.get(model.optimizer, attr, ci)
end

function MOI.get(model::Optimizer, attr::MOI.ConstraintDual, ci::CI{F,S}) where {F <: SUPPORTED_VECTOR_FUNCTIONS, S <: SUPPORTED_VECTOR_SETS}
    return MOI.get(model.optimizer, attr, ci)
end

function MOI.get(model::Optimizer, ::MOI.ConstraintBasisStatus, ci::CI{F,S}) where {F <: SUPPORTED_SCALAR_FUNCTIONS, S <: SUPPORTED_SCALAR_SETS}
    return MOI.get(model.optimizer, MOI.ConstraintBasisStatus(), ci)
end

# helper methods to check if a constraint contains a Variable
function _constraint_contains(model::Optimizer, v::VI, ci::CI{MOI.SingleVariable, S}) where {S <: SUPPORTED_SCALAR_SETS}
    func = MOI.get(model, MOI.ConstraintFunction(), ci)
    return v == func.variable
end

function _constraint_contains(model::Optimizer, v::VI, ci::CI{MOI.ScalarAffineFunction{Float64}, S}) where {S <: SUPPORTED_SCALAR_SETS}
    func = MOI.get(model, MOI.ConstraintFunction(), ci)
    return any(term -> v == term.variable_index, func.terms)
end

function _constraint_contains(model::Optimizer, v::VI, ci::CI{MOI.VectorOfVariables, S}) where {S <: SUPPORTED_VECTOR_SETS}
    func = MOI.get(model, MOI.ConstraintFunction(), ci)
    return v in func.variables
end

function _constraint_contains(model::Optimizer, v::VI, ci::CI{MOI.VectorAffineFunction{Float64}, S}) where {S <: SUPPORTED_VECTOR_SETS}
    func = MOI.get(model, MOI.ConstraintFunction(), ci)
    return any(term -> v == term.scalar_term.variable_index, func.terms)
end


function MOI.delete(model::Optimizer, v::VI)
<<<<<<< HEAD
    model.gradient_cache = NamedTuple()
    # remove those constraints that depend on this Variable
    filter!(ci -> !_constraint_contains(model, v, ci), model.con_idx)

=======
>>>>>>> 0a8781e5
    # delete in inner solver
    MOI.delete(model.optimizer, v)

    # delete from var_idx
    filter!(x -> x ≠ v, model.var_idx)
end

# for array deletion
function MOI.delete(model::Optimizer, indices::Vector{VI})
    model.gradient_cache = NamedTuple()
    for i in indices
        MOI.delete(model, i)
    end
end

function MOI.modify(
    model::Optimizer,
    ::MOI.ObjectiveFunction{MOI.ScalarAffineFunction{Float64}},
    chg::MOI.AbstractFunctionModification
)
    model.gradient_cache = NamedTuple()
    MOI.modify(
        model.optimizer,
        MOI.ObjectiveFunction{MOI.ScalarAffineFunction{Float64}}(),
        chg
    )
end

function MOI.modify(model::Optimizer, ci::CI{F, S}, chg::MOI.AbstractFunctionModification) where {F<:SUPPORTED_SCALAR_FUNCTIONS, S <: SUPPORTED_SCALAR_SETS}
    model.gradient_cache = NamedTuple()
    MOI.modify(model.optimizer, ci, chg)
end

function MOI.modify(model::Optimizer, ci::CI{F, S}, chg::MOI.AbstractFunctionModification) where {F<:MOI.VectorAffineFunction{Float64}, S <: SUPPORTED_VECTOR_SETS}
    model.gradient_cache = NamedTuple()
    MOI.modify(model.optimizer, ci, chg)
end

"""
    π(v::Vector{Float64}, model::MOI.ModelLike, conic_form::MatOI.GeometricConicForm, index_map::MOIU.IndexMap)

Given a `model`, its `conic_form` and the `index_map` from the indices of
`model` to the indices of `conic_form`, find the projection of the vectors `v`
of length equal to the number of rows in the conic form onto the cartesian
product of the cones corresponding to these rows.
For more info, refer to https://github.com/matbesancon/MathOptSetDistances.jl
"""
function π(v::Vector{T}, model::MOI.ModelLike, conic_form::MatOI.GeometricConicForm, index_map::MOIU.IndexMap) where T
    return map_rows(model, conic_form, index_map, Flattened{T}()) do ci, r
        MOSD.projection_on_set(
            MOSD.DefaultDistance(),
            v[r],
            MOI.dual_set(MOI.get(model, MOI.ConstraintSet(), ci))
        )
    end
end


"""
    Dπ(v::Vector{Float64}, model, conic_form::MatOI.GeometricConicForm, index_map::MOIU.IndexMap)

Given a `model`, its `conic_form` and the `index_map` from the indices of
`model` to the indices of `conic_form`, find the gradient of the projection of
the vectors `v` of length equal to the number of rows in the conic form onto the
cartesian product of the cones corresponding to these rows.
For more info, refer to https://github.com/matbesancon/MathOptSetDistances.jl
"""
function Dπ(v::Vector{T}, model::MOI.ModelLike, conic_form::MatOI.GeometricConicForm, index_map::MOIU.IndexMap) where T
    return BlockDiagonals.BlockDiagonal(
        map_rows(model, conic_form, index_map, Nested{Matrix{T}}()) do ci, r
            MOSD.projection_gradient_on_set(
                MOSD.DefaultDistance(),
                v[r],
                MOI.dual_set(MOI.get(model, MOI.ConstraintSet(), ci)),
            )
        end
    )
end

# See the docstring of `map_rows`.
struct Nested{T} end
struct Flattened{T} end

# Store in `x` the values `y` corresponding to the rows `r` and the `k`th
# constraint.
function _assign_mapped!(x, y, r, k, ::Nested)
    x[k] = y
end
function _assign_mapped!(x, y, r, k, ::Flattened)
    x[r] = y
end

# Map the rows corresponding to `F`-in-`S` constraints and store it in `x`.
function _map_rows!(f::Function, x::Vector, model, conic_form::MatOI.GeometricConicForm, index_map::MOIU.DoubleDicts.IndexWithType{F, S}, map_mode, k) where {F, S}
    for ci in MOI.get(model, MOI.ListOfConstraintIndices{F, S}())
        r = MatOI.rows(conic_form, index_map[ci])
        k += 1
        _assign_mapped!(x, f(ci, r), r, k, map_mode)
    end
    return k
end

# Allocate a vector for storing the output of `map_rows`.
_allocate_rows(conic_form, ::Nested{T}) where {T} = Vector{T}(undef, length(conic_form.dimension))
_allocate_rows(conic_form, ::Flattened{T}) where {T} = Vector{T}(undef, length(conic_form.b))

"""
    map_rows(f::Function, model, conic_form::MatOI.GeometricConicForm, index_map::MOIU.IndexMap, map_mode::Union{Nested{T}, Flattened{T}})

Given a `model`, its `conic_form`, the `index_map` from the indices of `model`
to the indices of `conic_form` and `map_mode` of type `Nested` (resp.
`Flattened`), return a `Vector{T}` of length equal to the number of cones (resp.
rows) in the conic form where the value for the index (resp. rows) corresponding
to each cone is equal to `f(ci, r)` where `ci` is the corresponding constraint
index in `model` and `r` is a `UnitRange` of the corresponding rows in the conic
form.
"""
function map_rows(f::Function, model, conic_form::MatOI.GeometricConicForm, index_map::MOIU.IndexMap, map_mode::Union{Nested, Flattened})
    x = _allocate_rows(conic_form, map_mode)
    k = 0
    for (F, S) in MOI.get(model, MOI.ListOfConstraints())
        # Function barrier for type unstability of `F` and `S`
        # `conmap` is a `MOIU.DoubleDicts.MainIndexDoubleDict`, we index it at `F, S`
        # which returns a `MOIU.DoubleDicts.IndexWithType{F, S}` which is type stable.
        # If we have a small number of different constraint types and many
        # constraint of each type, this mostly removes type unstabilities
        # as most the time is in `_map_rows!` which is type stable.
        k = _map_rows!(f, x, model, conic_form, index_map.conmap[F, S], map_mode, k)
    end
    return x
end

"""
    backward_conic!(model::Optimizer, dA::Matrix{Float64}, db::Vector{Float64}, dc::Vector{Float64})

Method to differentiate optimal solution `x`, `y`, `s` given perturbations related to
conic program parameters `A`, `b`, `c`. This is similar to [`backward!`](@ref) method
but it this *does returns* the actual jacobians.

For theoretical background, refer Section 3 of Differentiating Through a Cone Program, https://arxiv.org/abs/1904.09043
"""
function backward_conic!(model::Optimizer, dA::Matrix{Float64}, db::Vector{Float64}, dc::Vector{Float64})
    if !in(
            MOI.get(model, MOI.TerminationStatus()), (MOI.LOCALLY_SOLVED, MOI.OPTIMAL)
        )
        error("problem status: ", MOI.get(model.optimizer, MOI.TerminationStatus()))
    end

    # fetch matrices from MatrixOptInterface
<<<<<<< HEAD
    if !isempty(model.gradient_cache)
        A = model.gradient_cache.A
        b = model.gradient_cache.b
        c = model.gradient_cache.c
        (x, s, y) = model.gradient_cache.xsy
        Dπv = model.gradient_cache.Dπv
        M = model.gradient_cache.M
        vp = model.gradient_cache.vp
        (u, v, w) = (x, y - s, 1.0)
        m = A.m
        n = A.n
        N = m + n + 1
    else
        conic_form = MatOI.get_conic_form(Float64, model.optimizer, model.con_idx)

        A = conic_form.A
        A = CSRToCSC(A)
        b = conic_form.b
        c = conic_form.c
        # programs in tests were cross-checked against `diffcp`, which follows SCS format
        # hence, some arrays saved during `MOI.optimize!` are not same across all optimizers
        # specifically there's an extra preprocessing step for `PositiveSemidefiniteConeTriangle` constraint for SCS/Mosek

        # get x,y,s
        x = model.primal_optimal
        s = MOI.get(model, MOI.ConstraintPrimal(), model.con_idx)
        y = model.dual_optimal
        # pre-compute quantities for the derivative
        m = A.m
        n = A.n
        N = m + n + 1
        cones = MOI.get(model, MOI.ConstraintSet(), model.con_idx)
        # NOTE: w = 1 systematically since we asserted the primal-dual pair is optimal
        (u, v, w) = (x, y - s, 1.0)

        # find gradient of projections on dual of the cones
        Dπv = Dπ(MOI.dual_set.(cones), v)
        
        # Q = [
        #      0   A'   c;
        #     -A   0    b;
        #     -c' -b'   0;
        # ]
        # M = (Q- I) * B + I
        # with B =
        # [
        #  I    .   .
        #  .  Dπv   .
        # .    .   I
        # ]

        # NOTE: double transpose because Dπv is BlockDiagonal
        # https://github.com/invenia/BlockDiagonals.jl/issues/16
        M = [
              spzeros(n,n)  (A' * Dπv)    c
             -A               -Dπv + I    b
             -c'           -(Dπv' * b)'   0
        ]
        # find projections on dual of the cones
        vp = π(MOI.dual_set.(cones), v)

        model.gradient_cache = (
            A = A,
            b = b,
            c = c,
            xsy = (x, s, y),
            Dπv = Dπv,
            M = M,
            vp = vp,
        )
    end
    
=======
    cone_types = unique([S for (F, S) in MOI.get(model.optimizer, MOI.ListOfConstraints())])
    # We use `MatOI.OneBasedIndexing` as it is the same indexing as used by `SparseMatrixCSC`
    # so we can do an allocation-free conversion to `SparseMatrixCSC`.
    conic_form = MatOI.GeometricConicForm{Float64, MatOI.SparseMatrixCSRtoCSC{Float64, Int, MatOI.OneBasedIndexing}, Vector{Float64}}(cone_types)
    index_map = MOI.copy_to(conic_form, model)

    # fix optimization sense
    if MOI.get(model, MOI.ObjectiveSense()) == MOI.MAX_SENSE
        conic_form.sense = MOI.MIN_SENSE
        conic_form.c = -conic_form.c
    end

    A = convert(SparseMatrixCSC{Float64, Int}, conic_form.A)
    b = conic_form.b
    c = conic_form.c

    # programs in tests were cross-checked against `diffcp`, which follows SCS format
    # hence, some arrays saved during `MOI.optimize!` are not same across all optimizers
    # specifically there's an extra preprocessing step for `PositiveSemidefiniteConeTriangle` constraint for SCS/Mosek

    # get x,y,s
    x = model.primal_optimal
    s = map_rows((ci, r) -> MOI.get(model, MOI.ConstraintPrimal(), ci), model.optimizer, conic_form, index_map, Flattened{Float64}())
    y = map_rows((ci, r) -> MOI.get(model, MOI.ConstraintDual(), ci), model.optimizer, conic_form, index_map, Flattened{Float64}())

    # pre-compute quantities for the derivative
    m = A.m
    n = A.n
    N = m + n + 1
    # NOTE: w = 1 systematically since we asserted the primal-dual pair is optimal
    (u, v, w) = (x, y - s, 1.0)


    # find gradient of projections on dual of the cones
    Dπv = Dπ(v, model.optimizer, conic_form, index_map)

    # Q = [
    #      0   A'   c;
    #     -A   0    b;
    #     -c' -b'   0;
    # ]
    # M = (Q- I) * B + I
    # with B =
    # [
    #  I    .   .
    #  .  Dπv   .
    # .    .   I
    # ]

    # NOTE: double transpose because Dπv is BlockDiagonal
    # https://github.com/invenia/BlockDiagonals.jl/issues/16
    M = [
          spzeros(n,n)  (A' * Dπv)    c
         -A               -Dπv + I    b
         -c'           -(Dπv' * b)'   0
    ]
    # find projections on dual of the cones
    vp = π(v, model.optimizer, conic_form, index_map)
>>>>>>> 0a8781e5

    # dQ * [u, vp, max(0, w)]
    RHS = [dA' * vp + dc; -dA * u + db; -dc ⋅ u - db ⋅ vp]

    dz = if norm(RHS) <= 1e-4
        RHS .= 0
    else
        lsqr(M, RHS)
    end

    du, dv, dw = dz[1:n], dz[n+1:n+m], dz[n+m+1]
    dx = du - x * dw
    dy = Dπv * dv - y * dw
    ds = Dπv * dv - dv - s * dw
    return -dx, -dy, -ds
end

MOI.supports(::Optimizer, ::MOI.VariableName, ::Type{MOI.VariableIndex}) = true

function MOI.get(model::Optimizer, ::MOI.VariableName, v::VI)
    return MOI.get(model.optimizer, MOI.VariableName(), v)
end

function MOI.set(model::Optimizer, ::MOI.VariableName, v::VI, name::String)
    MOI.set(model.optimizer, MOI.VariableName(), v, name)
end

function MOI.get(model::Optimizer, ::Type{MOI.VariableIndex}, name::String)
    return MOI.get(model.optimizer, MOI.VariableIndex, name)
end

function MOI.set(model::Optimizer, ::MOI.ConstraintName, con::CI, name::String)
    MOI.set(model.optimizer, MOI.ConstraintName(), con, name)
end

function MOI.get(model::Optimizer, ::Type{MOI.ConstraintIndex}, name::String)
    return MOI.get(model.optimizer, MOI.ConstraintIndex, name)
end

function MOI.get(model::Optimizer, ::MOI.ConstraintName, con::CI)
    return MOI.get(model.optimizer, MOI.ConstraintName(), con)
end

function MOI.get(model::Optimizer, ::MOI.ConstraintName, ::Type{CI{F, S}}) where {F<:SUPPORTED_SCALAR_FUNCTIONS, S<:SUPPORTED_SCALAR_SETS}
    return MOI.get(model.optimizer, MOI.ConstraintName(), CI{F,S})
end

function MOI.get(model::Optimizer, ::MOI.ConstraintName, ::Type{CI{VF, VS}}) where {VF<:SUPPORTED_VECTOR_FUNCTIONS, VS<:SUPPORTED_VECTOR_SETS}
    return MOI.get(model.optimizer, MOI.ConstraintName(), CI{VF,VS})
end

function MOI.set(model::Optimizer, ::MOI.Name, name::String)
    MOI.set(model.optimizer, MOI.Name(), name)
end

function MOI.get(model::Optimizer, ::Type{CI{F, S}}, name::String) where {F<:SUPPORTED_SCALAR_FUNCTIONS, S<:SUPPORTED_SCALAR_SETS}
    return MOI.get(model.optimizer, CI{F,S}, name)
end

function MOI.get(model::Optimizer, ::Type{CI{VF, VS}}, name::String) where {VF<:SUPPORTED_VECTOR_FUNCTIONS, VS<:SUPPORTED_VECTOR_SETS}
    return MOI.get(model.optimizer, CI{VF,VS}, name)
end

MOI.supports(::Optimizer, ::MOI.TimeLimitSec) = true
function MOI.set(model::Optimizer, ::MOI.TimeLimitSec, value::Union{Real, Nothing})
    MOI.set(model.optimizer, MOI.TimeLimitSec(), value)
end
function MOI.get(model::Optimizer, ::MOI.TimeLimitSec)
    return MOI.get(model.optimizer, MOI.TimeLimitSec())
end

MOI.supports(model::Optimizer, ::MOI.Silent) = MOI.supports(model.optimizer, MOI.Silent())

function MOI.set(model::Optimizer, ::MOI.Silent, value)
    MOI.set(model.optimizer, MOI.Silent(), value)
end

function MOI.get(model::Optimizer, ::MOI.Silent)
    return MOI.get(model.optimizer, MOI.Silent())
end

function MOI.get(model::Optimizer, ::MOI.SolverName)
    return MOI.get(model.optimizer, MOI.SolverName())
end<|MERGE_RESOLUTION|>--- conflicted
+++ resolved
@@ -71,22 +71,14 @@
     optimizer::OT
     primal_optimal::Vector{Float64}  # solution
     var_idx::Vector{VI}
-<<<<<<< HEAD
-    con_idx::Vector{CI}
     gradient_cache::NamedTuple
-=======
->>>>>>> 0a8781e5
 
     function Optimizer(optimizer_constructor::OT) where {OT <: MOI.ModelLike}
         new{OT}(
             optimizer_constructor,
             zeros(0),
             Vector{VI}(),
-<<<<<<< HEAD
-            Vector{CI}(),
             NamedTuple(),
-=======
->>>>>>> 0a8781e5
         )
     end
 end
@@ -106,25 +98,13 @@
 end
 
 function MOI.add_constraint(model::Optimizer, f::SUPPORTED_SCALAR_FUNCTIONS, s::SUPPORTED_SCALAR_SETS)
-<<<<<<< HEAD
-    model.gradient_cache = NamedTuple()
-    ci = MOI.add_constraint(model.optimizer, f, s)
-    push!(model.con_idx, ci)
-    return ci
+    model.gradient_cache = NamedTuple()
+    return MOI.add_constraint(model.optimizer, f, s)
 end
 
 function MOI.add_constraint(model::Optimizer, vf::SUPPORTED_VECTOR_FUNCTIONS, s::SUPPORTED_VECTOR_SETS)
     model.gradient_cache = NamedTuple()
-    ci = MOI.add_constraint(model.optimizer, vf, s)
-    push!(model.con_idx, ci)   # adding it as a whole here; need to define a method to extract matrices
-    return ci
-=======
-    return MOI.add_constraint(model.optimizer, f, s)
-end
-
-function MOI.add_constraint(model::Optimizer, vf::SUPPORTED_VECTOR_FUNCTIONS, s::SUPPORTED_VECTOR_SETS)
     return MOI.add_constraint(model.optimizer, vf, s)
->>>>>>> 0a8781e5
 end
 
 function MOI.add_constraints(model::Optimizer, f::AbstractVector{F}, s::AbstractVector{S}) where {F<:SUPPORTED_SCALAR_FUNCTIONS, S <: SUPPORTED_SCALAR_SETS}
@@ -278,7 +258,6 @@
 """
 function backward!(model::Optimizer, params::Vector{String}, dl_dz::Vector{Float64})
     z = model.primal_optimal
-<<<<<<< HEAD
     if !isempty(model.gradient_cache)
         (Q, q, G, h, A, b, nz, var_idx, nineq, ineq_con_idx, neq, eq_con_idx) = model.gradient_cache.problem_data
         λ = model.gradient_cache.inequality_duals
@@ -289,12 +268,10 @@
         Q, q, G, h, A, b, nz, var_idx, nineq, ineq_con_idx, neq, eq_con_idx = get_problem_data(model.optimizer)
 
         # separate λ, ν
-        λ = filter(con -> !is_equality(MOI.get(model.optimizer, MOI.ConstraintSet(), con)), model.con_idx)
-        ν = filter(con -> is_equality(MOI.get(model.optimizer, MOI.ConstraintSet(), con)), model.con_idx)
-
-        λ = [MOI.get(model.optimizer, MOI.ConstraintDual(), con) for con in λ]
-        ν = [MOI.get(model.optimizer, MOI.ConstraintDual(), con) for con in ν]
-
+
+        λ = [MOI.get(model.optimizer, MOI.ConstraintDual(), con) for con in ineq_con_idx]
+        ν = [MOI.get(model.optimizer, MOI.ConstraintDual(), con) for con in eq_con_idx]
+    
         LHS = create_LHS_matrix(z, λ, Q, G, h, A)
         model.gradient_cache = (
             problem_data = (Q, q, G, h, A, b, nz, var_idx, nineq, ineq_con_idx, neq, eq_con_idx),
@@ -303,15 +280,7 @@
             lhs = LHS,
         )
     end
-    
-=======
-
-    λ = [MOI.get(model.optimizer, MOI.ConstraintDual(), con) for con in ineq_con_idx]
-    ν = [MOI.get(model.optimizer, MOI.ConstraintDual(), con) for con in eq_con_idx]
-
-    grads = []
-    LHS = create_LHS_matrix(z, λ, Q, G, h, A)
->>>>>>> 0a8781e5
+
     RHS = [dl_dz; zeros(neq+nineq)]
     partial_grads = -(LHS \ RHS)
     dz = partial_grads[1:nz]
@@ -379,25 +348,15 @@
     MOI.empty!(model.optimizer)
     empty!(model.primal_optimal)
     empty!(model.var_idx)
-<<<<<<< HEAD
-    empty!(model.con_idx)
     model.gradient_cache = NamedTuple()
     return
-=======
->>>>>>> 0a8781e5
 end
 
 function MOI.is_empty(model::Optimizer)
     return MOI.is_empty(model.optimizer) &&
            isempty(model.primal_optimal) &&
-<<<<<<< HEAD
-           isempty(model.dual_optimal) &&
-           isempty(model.var_idx) &&
-           isempty(model.con_idx) &&
            isempty(model.gradient_cache)
-=======
            isempty(model.var_idx)
->>>>>>> 0a8781e5
 end
 
 # now supports name too
@@ -429,20 +388,12 @@
 end
 
 function MOI.delete(model::Optimizer, ci::CI{F,S}) where {F <: SUPPORTED_SCALAR_FUNCTIONS, S <: SUPPORTED_SCALAR_SETS}
-<<<<<<< HEAD
-    model.gradient_cache = NamedTuple()
-    filter!(x -> x ≠ ci, model.con_idx)
-=======
->>>>>>> 0a8781e5
+    model.gradient_cache = NamedTuple()
     MOI.delete(model.optimizer, ci)
 end
 
 function MOI.delete(model::Optimizer, ci::CI{F,S}) where {F <: SUPPORTED_VECTOR_FUNCTIONS, S <: SUPPORTED_VECTOR_SETS}
-<<<<<<< HEAD
-    model.gradient_cache = NamedTuple()
-    filter!(x -> x ≠ ci, model.con_idx)
-=======
->>>>>>> 0a8781e5
+    model.gradient_cache = NamedTuple()
     MOI.delete(model.optimizer, ci)
 end
 
@@ -495,13 +446,7 @@
 
 
 function MOI.delete(model::Optimizer, v::VI)
-<<<<<<< HEAD
-    model.gradient_cache = NamedTuple()
-    # remove those constraints that depend on this Variable
-    filter!(ci -> !_constraint_contains(model, v, ci), model.con_idx)
-
-=======
->>>>>>> 0a8781e5
+    model.gradient_cache = NamedTuple()
     # delete in inner solver
     MOI.delete(model.optimizer, v)
 
@@ -651,80 +596,6 @@
     end
 
     # fetch matrices from MatrixOptInterface
-<<<<<<< HEAD
-    if !isempty(model.gradient_cache)
-        A = model.gradient_cache.A
-        b = model.gradient_cache.b
-        c = model.gradient_cache.c
-        (x, s, y) = model.gradient_cache.xsy
-        Dπv = model.gradient_cache.Dπv
-        M = model.gradient_cache.M
-        vp = model.gradient_cache.vp
-        (u, v, w) = (x, y - s, 1.0)
-        m = A.m
-        n = A.n
-        N = m + n + 1
-    else
-        conic_form = MatOI.get_conic_form(Float64, model.optimizer, model.con_idx)
-
-        A = conic_form.A
-        A = CSRToCSC(A)
-        b = conic_form.b
-        c = conic_form.c
-        # programs in tests were cross-checked against `diffcp`, which follows SCS format
-        # hence, some arrays saved during `MOI.optimize!` are not same across all optimizers
-        # specifically there's an extra preprocessing step for `PositiveSemidefiniteConeTriangle` constraint for SCS/Mosek
-
-        # get x,y,s
-        x = model.primal_optimal
-        s = MOI.get(model, MOI.ConstraintPrimal(), model.con_idx)
-        y = model.dual_optimal
-        # pre-compute quantities for the derivative
-        m = A.m
-        n = A.n
-        N = m + n + 1
-        cones = MOI.get(model, MOI.ConstraintSet(), model.con_idx)
-        # NOTE: w = 1 systematically since we asserted the primal-dual pair is optimal
-        (u, v, w) = (x, y - s, 1.0)
-
-        # find gradient of projections on dual of the cones
-        Dπv = Dπ(MOI.dual_set.(cones), v)
-        
-        # Q = [
-        #      0   A'   c;
-        #     -A   0    b;
-        #     -c' -b'   0;
-        # ]
-        # M = (Q- I) * B + I
-        # with B =
-        # [
-        #  I    .   .
-        #  .  Dπv   .
-        # .    .   I
-        # ]
-
-        # NOTE: double transpose because Dπv is BlockDiagonal
-        # https://github.com/invenia/BlockDiagonals.jl/issues/16
-        M = [
-              spzeros(n,n)  (A' * Dπv)    c
-             -A               -Dπv + I    b
-             -c'           -(Dπv' * b)'   0
-        ]
-        # find projections on dual of the cones
-        vp = π(MOI.dual_set.(cones), v)
-
-        model.gradient_cache = (
-            A = A,
-            b = b,
-            c = c,
-            xsy = (x, s, y),
-            Dπv = Dπv,
-            M = M,
-            vp = vp,
-        )
-    end
-    
-=======
     cone_types = unique([S for (F, S) in MOI.get(model.optimizer, MOI.ListOfConstraints())])
     # We use `MatOI.OneBasedIndexing` as it is the same indexing as used by `SparseMatrixCSC`
     # so we can do an allocation-free conversion to `SparseMatrixCSC`.
@@ -783,7 +654,6 @@
     ]
     # find projections on dual of the cones
     vp = π(v, model.optimizer, conic_form, index_map)
->>>>>>> 0a8781e5
 
     # dQ * [u, vp, max(0, w)]
     RHS = [dA' * vp + dc; -dA * u + db; -dc ⋅ u - db ⋅ vp]
