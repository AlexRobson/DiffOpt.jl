--- conflicted
+++ resolved
@@ -646,16 +646,10 @@
     MOI.ScalarAffineFunction{Float64},
 }
 
-<<<<<<< HEAD
-const _QP_OBJECTIVE_TYPES = Union{
-    MathOptInterface.ScalarAffineFunction{Float64},
-    MathOptInterface.ScalarQuadraticFunction{Float64},
-=======
 const QP_OBJECTIVE_TYPES = Union{
     MOI.ScalarAffineFunction{Float64},
     MOI.ScalarQuadraticFunction{Float64},
     MOI.SingleVariable,
->>>>>>> 43f61102
 }
 
 """
@@ -757,21 +751,17 @@
 
     nineq_total = nineq_le + nineq_ge + nineq_sv_le + nineq_sv_ge
     RHS = [dl_dz; zeros(neq + neq_sv + nineq_total)]
-<<<<<<< HEAD
-    partial_grads = -LHS \ RHS
-
-=======
+
     partial_grads = if norm(Q) ≈ 0
         -lsqr(LHS, RHS)
     else
         -LHS \ RHS
     end
->>>>>>> 43f61102
+
     dz = partial_grads[1:nz]
     dλ = partial_grads[nz+1:nz+nineq_total]
     dν = partial_grads[nz+nineq_total+1:nz+nineq_total+neq+neq_sv]
 
-<<<<<<< HEAD
     model.back_grad_cache = QPForwBackCache(dz, dλ, dν)
     return nothing
     # dQ = 0.5 * (dz * z' + z * dz')
@@ -854,7 +844,11 @@
         dA * z - db
     ]
 
-    partial_grads = - LHS \ RHS
+    partial_grads = if norm(Q) ≈ 0
+        -lsqr(LHS, RHS)
+    else
+        -LHS \ RHS
+    end
 
     nv = length(z)
     nineq_total = nineq_le + nineq_ge + nineq_sv_le + nineq_sv_ge
@@ -881,32 +875,6 @@
                 push!(dQi, j)
                 push!(dQj, i)
             end
-=======
-    if nineq_total > 0
-        dλ = partial_grads[nz+1:nz+nineq_total]
-    end
-    @assert length(eq_con_idx) + length(eq_con_sv_idx) == neq+neq_sv
-    if neq+neq_sv > 0
-        dν = partial_grads[nz+nineq_total+1:nz+nineq_total+neq+neq_sv]
-    end
-
-    grads = []
-    for param in params
-        if param == "Q"
-            push!(grads, 0.5 * (dz * z' + z * dz'))
-        elseif param == "q"
-            push!(grads, dz)
-        elseif param == "G"
-            push!(grads, Diagonal(λ) * dλ * z' - λ * dz')
-        elseif param == "h"
-            push!(grads, -Diagonal(λ) * dλ)
-        elseif param == "A"
-            push!(grads, dν * z' - ν * dz')
-        elseif param == "b"
-            push!(grads, -dν)
-        else
-            push!(grads, Float64[])
->>>>>>> 43f61102
         end
     end
     return
